# ꟻLIP: A Tool for Visualizing and Communicating Errors in Rendered Images (v1.3)
By
[Pontus Andersson](https://research.nvidia.com/person/pontus-andersson),
Jim Nilsson,
and
[Tomas Akenine-Möller](https://research.nvidia.com/person/tomas-akenine-m%C3%B6ller),
with
[Magnus Oskarsson](https://www1.maths.lth.se/matematiklth/personal/magnuso/),
[Kalle Åström](https://www.maths.lu.se/staff/kalleastrom/),
[Mark D. Fairchild](https://www.rit.edu/directory/mdfpph-mark-fairchild),
and
[Peter Shirley](https://research.nvidia.com/person/peter-shirley).

This [repository](https://github.com/NVlabs/flip) holds implementations of the [LDR-ꟻLIP](https://research.nvidia.com/publication/2020-07_FLIP)
and [HDR-ꟻLIP](https://research.nvidia.com/publication/2021-05_HDR-FLIP) image error metrics in C++ and CUDA.
It also holds code for the ꟻLIP tool, presented in [Ray Tracing Gems II](https://www.realtimerendering.com/raytracinggems/rtg2/index.html).

Note that since v1.2, we use separated convolutions for the C++ and CUDA versions of ꟻLIP. A note explaining those
can be found [here](misc/separatedConvolutions.pdf).

With v1.3, we have switched to a single header [FLIP.h](FLIP.h) for easier integration into other projects.


# License

Copyright © 2020-2024, NVIDIA Corporation & Affiliates. All rights reserved.

This work is made available under a [BSD 3-Clause License](../misc/LICENSE.md).

The repository distributes code for `tinyexr`, which is subject to a [BSD 3-Clause License](../misc/LICENSE-third-party.md#bsd-3-clause-license),<br>
and `stb_image`, which is subject to an [MIT License](../misc/LICENSE-third-party.md#mit-license).

For individual contributions to the project, please confer the [Individual Contributor License Agreement](../misc/CLA.md).

For business inquiries, please visit our website and submit the form: [NVIDIA Research Licensing](https://www.nvidia.com/en-us/research/inquiries/).

# C++ and CUDA (API and Tool)
- If you want to use FLIP in your own project, it should suffice to use the header [FLIP.h](FLIP.h). Typical usage would be:
  ```
  #define FLIP_ENABLE_CUDA    // You need to define this if you want to run FLIP using CUDA. Otherwise, comment this out.
<<<<<<< HEAD
  #include "FLIP.h"           // See the bottom of FLIP.h for 4 different FLIP::computeFLIP(...) functions that can be used.

  void someFunction()
  {
      FLIP::computeFLIP(...);  // See FLIP-tool.cpp for an example of how to use one of these overloaded functions.
  }
  ```
=======
  #include "FLIP.h"           // See the bottom of FLIP.h for 4 different FLIP::evaluate(...) functions that can be used. 

  void someFunction()
  {
      FLIP::evaluate(...);  // See FLIP-tool.cpp for an example of how to use one of these overloaded functions.
  }  
  ```  
>>>>>>> b4fdb469
- The FLIP.sln solution contains one CUDA backend project and one pure C++ backend project for the FLIP tool.
- Compiling the CUDA project requires a CUDA compatible GPU. Instruction on how to install CUDA can be found [here](https://docs.nvidia.com/cuda/cuda-installation-guide-microsoft-windows/index.html).
- Alternatively, a CMake build can be done by creating a build directory and invoking CMake on the source `cpp` dir:

  ```
  mkdir build
  cd build
  cmake ..
  cmake --build .
  ```

  CUDA support is enabled via the `FLIP_ENABLE_CUDA`, which can be passed to CMake on the command line with `-DFLIP_ENABLE_CUDA=ON` or set interactively with `ccmake` or `cmake-gui`.
  `FLIP_LIBRARY` option allows to output a library rather than an executable.
- Usage: `flip[-cuda]-cli.exe --reference reference.{exr|png} --test test.{exr|png} [options]`, where the list of options can be seen by `flip[-cuda]-cli.exe -h`.
- Tested on Windows 10 version 22H2 and Windows 11 version 23H2 with CUDA 12.3. Compiled with Visual Studio 2022. If you use another version of CUDA, you will need to change the `CUDA 12.3` strings in the `CUDA.vcxproj` file accordingly.
- `../tests/test.py` contains simple tests used to test whether code updates alter results.
- Weighted histograms are output as Python scripts. Running the script will create a PDF version of the histogram. Note that the python script has some dependencies, so it is best to `conda activate flip` before it is executed. See [README.md](https://github.com/NVlabs/flip/blob/singleheader_WIP/python/README.md) for our Python code to set this up.
- The naming convention used for the ꟻLIP tool's output is as follows (where `ppd` is the assumed number of pixels per degree,
  `tm` is the tone mapper assumed by HDR-ꟻLIP, `cstart` and `cstop` are the shortest and longest exposures, respectively, assumed by HDR-ꟻLIP,
  with `p` indicating a positive value and `m` indicating a negative value,
  `N` is the number of exposures used in the HDR-ꟻLIP calculation, `nnn` is a counter used to sort the intermediate results,
  and `exp` is the exposure used for the intermediate LDR image / ꟻLIP map):

  **Default:**

  *Low dynamic range images:*<br>

    LDR-ꟻLIP: `flip.<reference>.<test>.<ppd>ppd.ldr.png`<br>
    Weighted histogram: `weighted_histogram.reference>.<test>.<ppd>ppd.ldr.py`<br>

  *High dynamic range images:*<br>

    HDR-ꟻLIP: `flip.<reference>.<test>.<ppd>ppd.hdr.<tm>.<cstart>_to_<cstop>.<N>.png`<br>
    Exposure map: `exposure_map.<reference>.<test>.<ppd>ppd.hdr.<tm>.<cstart>_to_<cstop>.<N>.png`<br>
    Intermediate LDR-ꟻLIP maps: `flip.<reference>.<test>.<ppd>ppd.ldr.<tm>.<nnn>.<exp>.png`<br>
    Intermediate LDR images: `<reference|test>.<tm>.<nnn>.<exp>.png`<br>
    Weighted histogram: `weighted_histogram.<reference>.<test>.<ppd>ppd.hdr.<tm>.<cstart>_to_<cstop>.<N>.py`<br>

  **With** `--basename <name>` **(note: not applicable if more than one test image is evaluated):**

  *Low dynamic range images:*<br>

    LDR-ꟻLIP: `<name>.png`<br>
    Weighted histogram: `<name>.py`<br>

  *High dynamic range images:*<br>

    HDR-ꟻLIP: `<name>.png`<br>
    Exposure map: `<name>.exposure_map.png`<br>
    Intermediate LDR-ꟻLIP maps: `<name>.<nnn>.png`<br>
    Intermediate LDR images: `<name>.reference|test.<nnn>.png`<br>
    Weighted histogram: `<name>.py`<br>

 **Example usage:**
After compiling the `FLIP.sln` project, navigate to the `flip[-cuda].exe` executable and try:
  ```
  flip[-cuda].exe -r ../../../images/reference.exr -t ../../../images/test.exr
  ```
Assuming using the images in the source bundle, the result should be:
  ```
Invoking HDR-FLIP
        Pixels per degree: 67
        Assumed tone mapper: ACES
        Start exposure: -12.5423
        Stop exposure: 0.9427
        Number of exposures: 14

FLIP between reference image <reference.exr> and test image <test.exr>:
        Mean: 0.283478
        Weighted median: 0.339430
        1st weighted quartile: 0.251123
        3rd weighted quartile: 0.434673
        Min: 0.003118
        Max: 0.962022
        Evaluation time: <t> seconds
  ```
where `<t>` is the time it took to evaluate HDR-ꟻLIP. In addition, you will now find the files `flip.reference.test.67ppd.hdr.aces.m12.5423_to_p0.9427.14.png` and `exposure_map.reference.test.67ppd.hdr.aces.m12.5423_to_p0.9427.14.png`
in the directory containing the `flip[-cuda].exe` executable, and we urge you to inspect those, which will reveal where the errors in the test image are located.<|MERGE_RESOLUTION|>--- conflicted
+++ resolved
@@ -38,15 +38,6 @@
 - If you want to use FLIP in your own project, it should suffice to use the header [FLIP.h](FLIP.h). Typical usage would be:
   ```
   #define FLIP_ENABLE_CUDA    // You need to define this if you want to run FLIP using CUDA. Otherwise, comment this out.
-<<<<<<< HEAD
-  #include "FLIP.h"           // See the bottom of FLIP.h for 4 different FLIP::computeFLIP(...) functions that can be used.
-
-  void someFunction()
-  {
-      FLIP::computeFLIP(...);  // See FLIP-tool.cpp for an example of how to use one of these overloaded functions.
-  }
-  ```
-=======
   #include "FLIP.h"           // See the bottom of FLIP.h for 4 different FLIP::evaluate(...) functions that can be used. 
 
   void someFunction()
@@ -54,7 +45,6 @@
       FLIP::evaluate(...);  // See FLIP-tool.cpp for an example of how to use one of these overloaded functions.
   }  
   ```  
->>>>>>> b4fdb469
 - The FLIP.sln solution contains one CUDA backend project and one pure C++ backend project for the FLIP tool.
 - Compiling the CUDA project requires a CUDA compatible GPU. Instruction on how to install CUDA can be found [here](https://docs.nvidia.com/cuda/cuda-installation-guide-microsoft-windows/index.html).
 - Alternatively, a CMake build can be done by creating a build directory and invoking CMake on the source `cpp` dir:
